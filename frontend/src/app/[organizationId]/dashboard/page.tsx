--- conflicted
+++ resolved
@@ -1,16 +1,9 @@
 'use client'
 import * as React from "react"
-<<<<<<< HEAD
 import { FileDisplay } from "@/components/ui/fileDisplay";
 import { AppSidebar } from "@/components/app-sidebar"
 import { Textarea } from "@/components/ui/textarea";
 import { Avatar, AvatarFallback, AvatarImage } from "@radix-ui/react-avatar";
-=======
-import { FileDisplay } from "@/components/ui/fileDisplay"
-import { AppSidebar } from "@/components/app-sidebar"
-import { useSession } from "next-auth/react"
-import { useParams } from "next/navigation"
->>>>>>> 7e189b8b
 import {
   Breadcrumb,
   BreadcrumbItem,
@@ -27,7 +20,6 @@
 } from "@/components/ui/sidebar"
 import { useState, useRef, useEffect } from "react"
 import { useRouter } from "next/navigation"
-<<<<<<< HEAD
 import { ChevronRight, File, Folder, PanelRightClose, PanelRightOpen, Send } from "lucide-react"
 import ChatInterface from "@/components/chatInterface";
 const fileText = "lorem ipsum dolor sit amet, consectetur adipiscing elit, sed do eiusmod tempor incididunt ut labore et dolore magna aliqua. Ut enim ad minim veniam, quis nostrud exercitation ullamco laboris nisi ut aliquip ex ea commodo consequat. Duis aute irure dolor in reprehenderit in voluptate velit esse cillum dolore eu fugiat nulla pariatur. Excepteur sint occaecat cupidatat non proident, sunt in culpa qui officia deserunt mollit anim id est laborum.           <p>Lorem ipsum dolor sit amet consectetur adipisicing elit. Ad perferendis itaque vel necessitatibus dignissimos maxime non laborum repellat quaerat sunt qui dolorem perspiciatis, voluptates voluptatibus voluptate, explicabo velit esse fuga eius amet temporibus ipsum fugit placeat deleniti? Sequi recusandae hic animi quasi id obcaecati ratione deserunt reprehenderit. Velit quo et hic itaque, cum exercitationem quidem dolorum praesentium quia excepturi quibusdam molestias ea autem voluptate rem corrupti nobis asperiores mollitia. Inventore officiis dolor quas, rem sunt, tenetur, vero qui ratione maiores in distinctio. Eum vitae temporibus modi iusto exercitationem maxime optio facilis, cumque magni! Sequi, ducimus quam dolor esse amet aliquid autem voluptas maxime, perferendis aspernatur officia modi nulla tenetur quo dignissimos ipsum accusantium? Laboriosam autem labore sed asperiores, obcaecati eius impedit eum, quae similique cumque nesciunt reprehenderit expedita? Praesentium magni laborum non. Dicta quidem dignissimos reprehenderit tenetur rem beatae unde voluptatum ducimus enim porro quas cumque ratione praesentium id, recusandae quibusdam repellendus voluptatibus illum maiores adipisci similique dolores! A unde distinctio vitae et facilis tempora excepturi sint at libero accusamus quaerat perspiciatis labore pariatur iusto suscipit eos porro dolores, modi aliquid? Quibusdam harum, quos perferendis accusantium, in ipsum sint numquam commodi sapiente cum corrupti voluptatibus quia quas excepturi nostrum, distinctio consequatur dolore qui? Consequatur molestiae eius quis, voluptatibus, quaerat esse nisi eligendi earum, odit provident culpa recusandae magnam autem natus. Eligendi voluptates tempora vel cumque non vero accusamus provident aperiam ut velit adipisci eos eum nam dignissimos aliquid quasi harum, excepturi commodi exercitationem temporibus earum ratione quo recusandae autem. Impedit culpa inventore tempora veniam deserunt libero, nobis distinctio et nesciunt eos eveniet odit quaerat neque laborum magni molestiae exercitationem fuga? Rerum dolorum ab enim vero quidem delectus quibusdam quod quo, quisquam fugiat necessitatibus harum sequi doloremque, reprehenderit accusamus error sunt, dolorem deserunt labore. Illum impedit architecto, sapiente nobis tempora fuga. Doloremque beatae voluptas, eius magni ipsam est recusandae alias quam distinctio exercitationem sapiente unde iusto officia in, cum corrupti ex laboriosam ducimus porro eligendi, maxime nulla at explicabo ut. Ipsum voluptates quas, laudantium minima magnam recusandae quod dolor libero ullam nemo eligendi ducimus rem maiores in reprehenderit hic inventore aut, asperiores qui consectetur praesentium cum tenetur earum? Quis porro blanditiis deleniti laudantium cum ab nobis ut officiis non dolorem sit dignissimos harum cumque libero eos aperiam saepe officia illum necessitatibus vel hic, esse velit magni! Ratione quo, quae quasi libero impedit corrupti exercitationem molestias amet officiis fuga animi alias soluta dolor suscipit magni iure minima placeat eos incidunt? Quod vero id ipsam, consectetur officiis, maiores porro iusto nemo rerum quas in et numquam animi ullam tenetur quia optio pariatur cumque, nesciunt perferendis minima odit explicabo hic a! Ut hic doloribus tempore debitis nisi laborum eaque sit quidem temporibus mollitia placeat tenetur eveniet, enim qui sunt rem cum earum iste facere quis quod inventore. Quasi incidunt vero saepe iusto eligendi eius doloremque dolore eos rem ullam, porro at ab neque velit tenetur nulla aliquam nihil, ipsum nam ea eum! Ipsa quo deserunt delectus dolor soluta vel in. Voluptate ea incidunt dolorem.</p>          <p>Lorem ipsum dolor sit amet consectetur adipisicing elit. Ad perferendis itaque vel necessitatibus dignissimos maxime non laborum repellat quaerat sunt qui dolorem perspiciatis, voluptates voluptatibus voluptate, explicabo velit esse fuga eius amet temporibus ipsum fugit placeat deleniti? Sequi recusandae hic animi quasi id obcaecati ratione deserunt reprehenderit. Velit quo et hic itaque, cum exercitationem quidem dolorum praesentium quia excepturi quibusdam molestias ea autem voluptate rem corrupti nobis asperiores mollitia. Inventore officiis dolor quas, rem sunt, tenetur, vero qui ratione maiores in distinctio. Eum vitae temporibus modi iusto exercitationem maxime optio facilis, cumque magni! Sequi, ducimus quam dolor esse amet aliquid autem voluptas maxime, perferendis aspernatur officia modi nulla tenetur quo dignissimos ipsum accusantium? Laboriosam autem labore sed asperiores, obcaecati eius impedit eum, quae similique cumque nesciunt reprehenderit expedita? Praesentium magni laborum non. Dicta quidem dignissimos reprehenderit tenetur rem beatae unde voluptatum ducimus enim porro quas cumque ratione praesentium id, recusandae quibusdam repellendus voluptatibus illum maiores adipisci similique dolores! A unde distinctio vitae et facilis tempora excepturi sint at libero accusamus quaerat perspiciatis labore pariatur iusto suscipit eos porro dolores, modi aliquid? Quibusdam harum, quos perferendis accusantium, in ipsum sint numquam commodi sapiente cum corrupti voluptatibus quia quas excepturi nostrum, distinctio consequatur dolore qui? Consequatur molestiae eius quis, voluptatibus, quaerat esse nisi eligendi earum, odit provident culpa recusandae magnam autem natus. Eligendi voluptates tempora vel cumque non vero accusamus provident aperiam ut velit adipisci eos eum nam dignissimos aliquid quasi harum, excepturi commodi exercitationem temporibus earum ratione quo recusandae autem. Impedit culpa inventore tempora veniam deserunt libero, nobis distinctio et nesciunt eos eveniet odit quaerat neque laborum magni molestiae exercitationem fuga? Rerum dolorum ab enim vero quidem delectus quibusdam quod quo, quisquam fugiat necessitatibus harum sequi doloremque, reprehenderit accusamus error sunt, dolorem deserunt labore. Illum impedit architecto, sapiente nobis tempora fuga. Doloremque beatae voluptas, eius magni ipsam est recusandae alias quam distinctio exercitationem sapiente unde iusto officia in, cum corrupti ex laboriosam ducimus porro eligendi, maxime nulla at explicabo ut. Ipsum voluptates quas, laudantium minima magnam recusandae quod dolor libero ullam nemo eligendi ducimus rem maiores in reprehenderit hic inventore aut, asperiores qui consectetur praesentium cum tenetur earum? Quis porro blanditiis deleniti laudantium cum ab nobis ut officiis non dolorem sit dignissimos harum cumque libero eos aperiam saepe officia illum necessitatibus vel hic, esse velit magni! Ratione quo, quae quasi libero impedit corrupti exercitationem molestias amet officiis fuga animi alias soluta dolor suscipit magni iure minima placeat eos incidunt? Quod vero id ipsam, consectetur officiis, maiores porro iusto nemo rerum quas in et numquam animi ullam tenetur quia optio pariatur cumque, nesciunt perferendis minima odit explicabo hic a! Ut hic doloribus tempore debitis nisi laborum eaque sit quidem temporibus mollitia placeat tenetur eveniet, enim qui sunt rem cum earum iste facere quis quod inventore. Quasi incidunt vero saepe iusto eligendi eius doloremque dolore eos rem ullam, porro at ab neque velit tenetur nulla aliquam nihil, ipsum nam ea eum! Ipsa quo deserunt delectus dolor soluta vel in. Voluptate ea incidunt dolorem.</p>"
@@ -108,93 +100,11 @@
 
   // Split the file path into segments for the breadcrumb
   const pathSegments = selectedFilePath.split('/').filter(Boolean);
-=======
-
-// Types for file data
-interface FileData {
-  id: string
-  title: string
-  originalFilename: string | null
-  filePath: string | null
-  content: string | null
-  createdAt: Date | null
-}
-
-export default function OrganizationDashboard() {
-  const { data: session } = useSession()
-  const params = useParams()
-  const router = useRouter()
-  const organizationId = params.organizationId as string
-  
-  // File state
-  const [selectedFile, setSelectedFile] = useState<FileData | null>(null);
-  const [organizationFiles, setOrganizationFiles] = useState<FileData[]>([]);
-  const [loading, setLoading] = useState(true);
-  const [isDropdownOpen, setIsDropdownOpen] = useState(false);
-  
-  const dropdownRef = useRef<HTMLDivElement>(null);
-
-  // Load organization files on mount
-  useEffect(() => {
-    if (organizationId && session?.user) {
-      loadOrganizationFiles();
-    }
-  }, [organizationId, session]);
-
-  const loadOrganizationFiles = async () => {
-    try {
-      setLoading(true);
-      const response = await fetch(`/api/files?organizationId=${organizationId}`);
-      if (response.ok) {
-        const files = await response.json();
-        setOrganizationFiles(files);
-      }
-    } catch (error) {
-      console.error('Failed to load files:', error);
-    } finally {
-      setLoading(false);
-    }
-  };
-
-  // Handle file selection
-  const handleFileSelect = (file: FileData) => {
-    setSelectedFile(file);
-  };
-
-  // Handle dropdown click outside
-  useEffect(() => {
-    const handleClickOutside = (event: MouseEvent) => {
-      if (dropdownRef.current && !dropdownRef.current.contains(event.target as Node)) {
-        setIsDropdownOpen(false);
-      }
-    };
-    document.addEventListener('mousedown', handleClickOutside);
-    return () => document.removeEventListener('mousedown', handleClickOutside);
-  }, []);
-
-  const handleLogout = () => {
-    router.push('/login');
-  };
-
-  // Generate breadcrumb from selected file
-  const pathSegments = selectedFile?.originalFilename 
-    ? selectedFile.originalFilename.split('/').filter(Boolean)
-    : [];
->>>>>>> 7e189b8b
 
   return (
     <div className="max-h-screen overflow-y-hidden overflow-x-hidden">
       <SidebarProvider>
-<<<<<<< HEAD
         <AppSidebar onFileSelect={handleFileSelect} />
-=======
-        <AppSidebar 
-          organizationId={organizationId}
-          files={organizationFiles}
-          onFileSelect={handleFileSelect}
-          loading={loading}
-        />
->>>>>>> 7e189b8b
         <SidebarInset>
           <header className="border-b border-gray-400 sticky top-0 z-50 flex h-16 shrink-0 items-center justify-between gap-2 bg-background px-4">
             <div className="flex items-center gap-2">
@@ -202,25 +112,12 @@
               <Separator orientation="vertical" className="mr-2 h-4" />
               <Breadcrumb>
                 <BreadcrumbList>
-<<<<<<< HEAD
                   {pathSegments.map((segment, index) => {
                     const isLast = index === pathSegments.length - 1;
                     const path = pathSegments.slice(0, index + 1).join('/');
       
                     return (
                       <React.Fragment key={path}>
-=======
-                  <BreadcrumbItem>
-                    <BreadcrumbLink href={`/${organizationId}/dashboard`}>
-                      Dashboard
-                    </BreadcrumbLink>
-                  </BreadcrumbItem>
-                  {pathSegments.map((segment, index) => {
-                    const isLast = index === pathSegments.length - 1;
-                    return (
-                      <React.Fragment key={index}>
-                        <BreadcrumbSeparator className="hidden md:block" />
->>>>>>> 7e189b8b
                         <BreadcrumbItem className="hidden md:block">
                           {isLast ? (
                             <BreadcrumbPage>{segment}</BreadcrumbPage>
@@ -228,7 +125,6 @@
                             <BreadcrumbLink href="#">{segment}</BreadcrumbLink>
                           )}
                         </BreadcrumbItem>
-<<<<<<< HEAD
                         {!isLast && (
                           <BreadcrumbSeparator className="hidden md:block" />
                         )}
@@ -236,12 +132,6 @@
                     );
                   })}
                   {pathSegments.length === 0 && (
-=======
-                      </React.Fragment>
-                    );
-                  })}
-                  {!selectedFile && (
->>>>>>> 7e189b8b
                     <BreadcrumbItem>
                       <BreadcrumbPage>No file selected</BreadcrumbPage>
                     </BreadcrumbItem>
@@ -249,7 +139,6 @@
                 </BreadcrumbList>
               </Breadcrumb>
             </div>
-<<<<<<< HEAD
             <div>
       
             </div>
@@ -260,17 +149,6 @@
                   id="profile-pic"
                   className="h-[40px] w-[40px] border border-gray-300 rounded-full bg-contain bg-center cursor-pointer"
                   style={{ backgroundImage: "url(/user-3.png)" }}
-=======
-            
-            <div className="flex items-center gap-3">
-              <span className="text-sm font-medium">
-                Welcome, {session?.user?.name || 'User'}
-              </span>
-              <div className="relative" ref={dropdownRef}>
-                <div
-                  className="h-[50px] w-[50px] border border-gray-300 rounded-full bg-cover bg-center cursor-pointer"
-                  style={{ backgroundImage: "url(/user-2.png)" }}
->>>>>>> 7e189b8b
                   onClick={() => setIsDropdownOpen(!isDropdownOpen)}
                 ></div>
                 {isDropdownOpen && (
@@ -278,18 +156,13 @@
                     <div className="py-1">
                       <button
                         onClick={handleLogout}
-<<<<<<< HEAD
                         className="block w-full text-left px-4 py-2 text-sm text-gray-700 "
-=======
-                        className="block w-full text-left px-4 py-2 text-sm text-gray-700 hover:bg-gray-100"
->>>>>>> 7e189b8b
                       >
                         Logout
                       </button>
                     </div>
                   </div>
                 )}
-<<<<<<< HEAD
               </div>
             </div>
           </header>
@@ -343,8 +216,6 @@
                 <div className="flex-1 p-4 pt-0 overflow-y-auto">
                   <ChatInterface key="gyst-chat-stable" />
                 </div>
-=======
->>>>>>> 7e189b8b
               </div>
               
               {/* Resize handle - positioned on the left edge of the sidebar */}
@@ -365,6 +236,8 @@
           </div>
         </SidebarInset>
       </SidebarProvider>
+        </SidebarInset>
+      </SidebarProvider>
     </div>
   )
 }