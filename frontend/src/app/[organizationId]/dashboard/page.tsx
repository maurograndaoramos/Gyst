--- conflicted
+++ resolved
@@ -1,70 +1,236 @@
-"use client"
-
-import { useParams, useRouter } from 'next/navigation'
-import { useSession } from 'next-auth/react'
-import { useEffect } from 'react'
-import { UploadExample } from '@/components/upload-example'
-
-import FileUploadComponent from '@/components/FileUploadComponent';
-
-export default function DashboardPage() {
-  const params = useParams()
-  const router = useRouter()
-  const { data: session, status } = useSession()
-  const organizationId = params.organizationId as string
+'use client'
+import * as React from "react"
+import { FileDisplay } from "@/components/ui/fileDisplay";
+import { AppSidebar } from "@/components/app-sidebar"
+import { Textarea } from "@/components/ui/textarea";
+import { Avatar, AvatarFallback, AvatarImage } from "@radix-ui/react-avatar";
+import {
+  Breadcrumb,
+  BreadcrumbItem,
+  BreadcrumbLink,
+  BreadcrumbList,
+  BreadcrumbPage,
+  BreadcrumbSeparator,
+} from "@/components/ui/breadcrumb"
+import { Separator } from "@/components/ui/separator"
+import {
+  SidebarInset,
+  SidebarProvider,
+  SidebarTrigger,
+} from "@/components/ui/sidebar"
+import { useState, useRef, useEffect } from "react"
+import { useRouter } from "next/navigation"
+import { ChevronRight, File, Folder, PanelRightClose, PanelRightOpen, Send } from "lucide-react"
+
+const fileText = "lorem ipsum dolor sit amet, consectetur adipiscing elit, sed do eiusmod tempor incididunt ut labore et dolore magna aliqua. Ut enim ad minim veniam, quis nostrud exercitation ullamco laboris nisi ut aliquip ex ea commodo consequat. Duis aute irure dolor in reprehenderit in voluptate velit esse cillum dolore eu fugiat nulla pariatur. Excepteur sint occaecat cupidatat non proident, sunt in culpa qui officia deserunt mollit anim id est laborum.           <p>Lorem ipsum dolor sit amet consectetur adipisicing elit. Ad perferendis itaque vel necessitatibus dignissimos maxime non laborum repellat quaerat sunt qui dolorem perspiciatis, voluptates voluptatibus voluptate, explicabo velit esse fuga eius amet temporibus ipsum fugit placeat deleniti? Sequi recusandae hic animi quasi id obcaecati ratione deserunt reprehenderit. Velit quo et hic itaque, cum exercitationem quidem dolorum praesentium quia excepturi quibusdam molestias ea autem voluptate rem corrupti nobis asperiores mollitia. Inventore officiis dolor quas, rem sunt, tenetur, vero qui ratione maiores in distinctio. Eum vitae temporibus modi iusto exercitationem maxime optio facilis, cumque magni! Sequi, ducimus quam dolor esse amet aliquid autem voluptas maxime, perferendis aspernatur officia modi nulla tenetur quo dignissimos ipsum accusantium? Laboriosam autem labore sed asperiores, obcaecati eius impedit eum, quae similique cumque nesciunt reprehenderit expedita? Praesentium magni laborum non. Dicta quidem dignissimos reprehenderit tenetur rem beatae unde voluptatum ducimus enim porro quas cumque ratione praesentium id, recusandae quibusdam repellendus voluptatibus illum maiores adipisci similique dolores! A unde distinctio vitae et facilis tempora excepturi sint at libero accusamus quaerat perspiciatis labore pariatur iusto suscipit eos porro dolores, modi aliquid? Quibusdam harum, quos perferendis accusantium, in ipsum sint numquam commodi sapiente cum corrupti voluptatibus quia quas excepturi nostrum, distinctio consequatur dolore qui? Consequatur molestiae eius quis, voluptatibus, quaerat esse nisi eligendi earum, odit provident culpa recusandae magnam autem natus. Eligendi voluptates tempora vel cumque non vero accusamus provident aperiam ut velit adipisci eos eum nam dignissimos aliquid quasi harum, excepturi commodi exercitationem temporibus earum ratione quo recusandae autem. Impedit culpa inventore tempora veniam deserunt libero, nobis distinctio et nesciunt eos eveniet odit quaerat neque laborum magni molestiae exercitationem fuga? Rerum dolorum ab enim vero quidem delectus quibusdam quod quo, quisquam fugiat necessitatibus harum sequi doloremque, reprehenderit accusamus error sunt, dolorem deserunt labore. Illum impedit architecto, sapiente nobis tempora fuga. Doloremque beatae voluptas, eius magni ipsam est recusandae alias quam distinctio exercitationem sapiente unde iusto officia in, cum corrupti ex laboriosam ducimus porro eligendi, maxime nulla at explicabo ut. Ipsum voluptates quas, laudantium minima magnam recusandae quod dolor libero ullam nemo eligendi ducimus rem maiores in reprehenderit hic inventore aut, asperiores qui consectetur praesentium cum tenetur earum? Quis porro blanditiis deleniti laudantium cum ab nobis ut officiis non dolorem sit dignissimos harum cumque libero eos aperiam saepe officia illum necessitatibus vel hic, esse velit magni! Ratione quo, quae quasi libero impedit corrupti exercitationem molestias amet officiis fuga animi alias soluta dolor suscipit magni iure minima placeat eos incidunt? Quod vero id ipsam, consectetur officiis, maiores porro iusto nemo rerum quas in et numquam animi ullam tenetur quia optio pariatur cumque, nesciunt perferendis minima odit explicabo hic a! Ut hic doloribus tempore debitis nisi laborum eaque sit quidem temporibus mollitia placeat tenetur eveniet, enim qui sunt rem cum earum iste facere quis quod inventore. Quasi incidunt vero saepe iusto eligendi eius doloremque dolore eos rem ullam, porro at ab neque velit tenetur nulla aliquam nihil, ipsum nam ea eum! Ipsa quo deserunt delectus dolor soluta vel in. Voluptate ea incidunt dolorem.</p>          <p>Lorem ipsum dolor sit amet consectetur adipisicing elit. Ad perferendis itaque vel necessitatibus dignissimos maxime non laborum repellat quaerat sunt qui dolorem perspiciatis, voluptates voluptatibus voluptate, explicabo velit esse fuga eius amet temporibus ipsum fugit placeat deleniti? Sequi recusandae hic animi quasi id obcaecati ratione deserunt reprehenderit. Velit quo et hic itaque, cum exercitationem quidem dolorum praesentium quia excepturi quibusdam molestias ea autem voluptate rem corrupti nobis asperiores mollitia. Inventore officiis dolor quas, rem sunt, tenetur, vero qui ratione maiores in distinctio. Eum vitae temporibus modi iusto exercitationem maxime optio facilis, cumque magni! Sequi, ducimus quam dolor esse amet aliquid autem voluptas maxime, perferendis aspernatur officia modi nulla tenetur quo dignissimos ipsum accusantium? Laboriosam autem labore sed asperiores, obcaecati eius impedit eum, quae similique cumque nesciunt reprehenderit expedita? Praesentium magni laborum non. Dicta quidem dignissimos reprehenderit tenetur rem beatae unde voluptatum ducimus enim porro quas cumque ratione praesentium id, recusandae quibusdam repellendus voluptatibus illum maiores adipisci similique dolores! A unde distinctio vitae et facilis tempora excepturi sint at libero accusamus quaerat perspiciatis labore pariatur iusto suscipit eos porro dolores, modi aliquid? Quibusdam harum, quos perferendis accusantium, in ipsum sint numquam commodi sapiente cum corrupti voluptatibus quia quas excepturi nostrum, distinctio consequatur dolore qui? Consequatur molestiae eius quis, voluptatibus, quaerat esse nisi eligendi earum, odit provident culpa recusandae magnam autem natus. Eligendi voluptates tempora vel cumque non vero accusamus provident aperiam ut velit adipisci eos eum nam dignissimos aliquid quasi harum, excepturi commodi exercitationem temporibus earum ratione quo recusandae autem. Impedit culpa inventore tempora veniam deserunt libero, nobis distinctio et nesciunt eos eveniet odit quaerat neque laborum magni molestiae exercitationem fuga? Rerum dolorum ab enim vero quidem delectus quibusdam quod quo, quisquam fugiat necessitatibus harum sequi doloremque, reprehenderit accusamus error sunt, dolorem deserunt labore. Illum impedit architecto, sapiente nobis tempora fuga. Doloremque beatae voluptas, eius magni ipsam est recusandae alias quam distinctio exercitationem sapiente unde iusto officia in, cum corrupti ex laboriosam ducimus porro eligendi, maxime nulla at explicabo ut. Ipsum voluptates quas, laudantium minima magnam recusandae quod dolor libero ullam nemo eligendi ducimus rem maiores in reprehenderit hic inventore aut, asperiores qui consectetur praesentium cum tenetur earum? Quis porro blanditiis deleniti laudantium cum ab nobis ut officiis non dolorem sit dignissimos harum cumque libero eos aperiam saepe officia illum necessitatibus vel hic, esse velit magni! Ratione quo, quae quasi libero impedit corrupti exercitationem molestias amet officiis fuga animi alias soluta dolor suscipit magni iure minima placeat eos incidunt? Quod vero id ipsam, consectetur officiis, maiores porro iusto nemo rerum quas in et numquam animi ullam tenetur quia optio pariatur cumque, nesciunt perferendis minima odit explicabo hic a! Ut hic doloribus tempore debitis nisi laborum eaque sit quidem temporibus mollitia placeat tenetur eveniet, enim qui sunt rem cum earum iste facere quis quod inventore. Quasi incidunt vero saepe iusto eligendi eius doloremque dolore eos rem ullam, porro at ab neque velit tenetur nulla aliquam nihil, ipsum nam ea eum! Ipsa quo deserunt delectus dolor soluta vel in. Voluptate ea incidunt dolorem.</p>"
+
+export default function Page() {
+  const [width, setWidth] = useState(350);
+  const [isResizing, setIsResizing] = useState(false);
+  const [isCollapsed, setIsCollapsed] = useState(false);
+  const [isDropdownOpen, setIsDropdownOpen] = useState(false);
+  const [selectedFilePath, setSelectedFilePath] = useState<string>("");
+  const dropdownRef = useRef<HTMLDivElement>(null);
+  const router = useRouter();
+  const startXRef = useRef(0);
+  const startWidthRef = useRef(0);
 
   useEffect(() => {
-    if (status === 'unauthenticated') {
-      router.push('/login')
+    const handleClickOutside = (event: MouseEvent) => {
+      if (dropdownRef.current && !dropdownRef.current.contains(event.target as Node)) {
+        setIsDropdownOpen(false);
+      }
+    };
+
+    document.addEventListener('mousedown', handleClickOutside);
+    return () => document.removeEventListener('mousedown', handleClickOutside);
+  }, []);
+
+  const handleLogout = () => {
+    router.push('/login');
+  };
+
+  const handleMouseDown = (e: React.MouseEvent) => {
+    setIsResizing(true);
+    startXRef.current = e.clientX;
+    startWidthRef.current = width;
+    document.body.style.cursor = "ew-resize"; // Change cursor to "ew-resize"
+    document.body.style.userSelect = "none"; // Prevent text selection during resize
+  };
+
+  const MAX_WIDTH = 600; // Define the maximum width
+
+  const handleMouseMove = (e: MouseEvent) => {
+    if (!isResizing) return;
+
+    const deltaX = startXRef.current - e.clientX;
+    const newWidth = startWidthRef.current + deltaX;
+
+    if (newWidth < 150) {
+      setIsCollapsed(true);
+    } else if (newWidth > MAX_WIDTH) {
+      setWidth(MAX_WIDTH);
+      setIsCollapsed(false);
+    } else {
+      setIsCollapsed(false);
+      setWidth(newWidth);
     }
-  }, [status, router])
-
-  if (status === 'loading') {
-    return (
-      <div className="flex items-center justify-center min-h-screen">
-        <div className="text-lg">Loading...</div>
-      </div>
-    )
-  }
-
-  if (!session?.user) {
-    return null // Will redirect to login
-  }
-
-  const user = session.user
+  };
+
+  const handleMouseUp = () => {
+    setIsResizing(false);
+    document.body.style.cursor = ""; // Reset cursor to default
+    document.body.style.userSelect = ""; // Reset user-select to default
+  };
+
+  useEffect(() => {
+    if (isResizing) {
+      window.addEventListener('mousemove', handleMouseMove);
+      window.addEventListener('mouseup', handleMouseUp);
+    }
+    return () => {
+      window.removeEventListener('mousemove', handleMouseMove);
+      window.removeEventListener('mouseup', handleMouseUp);
+    };
+  }, [isResizing]);
+
+  const handleFileSelect = (filePath: string) => {
+    setSelectedFilePath(filePath);
+  };
+
+  // Split the file path into segments for the breadcrumb
+  const pathSegments = selectedFilePath.split('/').filter(Boolean);
 
   return (
-    <div className="min-h-screen bg-gray-50">
-      <div className="max-w-7xl mx-auto py-6 sm:px-6 lg:px-8">
-        <div className="px-4 py-6 sm:px-0">
-          <div className="border-4 border-dashed border-gray-200 rounded-lg h-96 p-8">
-            <div className="text-center">
-              <h1 className="text-3xl font-bold text-gray-900 mb-4">
-                Welcome to your Dashboard!
-              </h1>
-              <div className="space-y-2 text-gray-600">
-                <p><strong>Organization:</strong> {organizationId}</p>
-                <p><strong>User:</strong> {user.name || user.email}</p>
-                <p><strong>Email:</strong> {user.email}</p>
-                <p><strong>Role:</strong> {user.role || 'user'}</p>
+    <div className="max-h-screen overflow-y-hidden overflow-x-hidden">
+      <SidebarProvider>
+        <AppSidebar onFileSelect={handleFileSelect} />
+        <SidebarInset>
+          <header className="border-b border-gray-400 sticky top-0 z-50 flex h-16 shrink-0 items-center justify-between gap-2 bg-background px-4">
+            <div className="flex items-center gap-2">
+              <SidebarTrigger className="-ml-1" />
+              <Separator orientation="vertical" className="mr-2 h-4" />
+              <Breadcrumb>
+                <BreadcrumbList>
+                  {pathSegments.map((segment, index) => {
+                    const isLast = index === pathSegments.length - 1;
+                    const path = pathSegments.slice(0, index + 1).join('/');
+      
+                    return (
+                      <React.Fragment key={path}>
+                        <BreadcrumbItem className="hidden md:block">
+                          {isLast ? (
+                            <BreadcrumbPage>{segment}</BreadcrumbPage>
+                          ) : (
+                            <BreadcrumbLink href="#">{segment}</BreadcrumbLink>
+                          )}
+                        </BreadcrumbItem>
+                        {!isLast && (
+                          <BreadcrumbSeparator className="hidden md:block" />
+                        )}
+                      </React.Fragment>
+                    );
+                  })}
+                  {pathSegments.length === 0 && (
+                    <BreadcrumbItem>
+                      <BreadcrumbPage>No file selected</BreadcrumbPage>
+                    </BreadcrumbItem>
+                  )}
+                </BreadcrumbList>
+              </Breadcrumb>
+            </div>
+            <div>
+      
+            </div>
+            <div className="flex items-center gap-3">
+              <span className="text-sm font-medium">Welcome, User</span>
+              <div className="relative" ref={dropdownRef}>
+                <div
+                  id="profile-pic"
+                  className="h-[50px] w-[50px] border border-gray-300 rounded-full bg-cover bg-center cursor-pointer"
+                  style={{ backgroundImage: "url(/user-2.png)" }}
+                  onClick={() => setIsDropdownOpen(!isDropdownOpen)}
+                ></div>
+                {isDropdownOpen && (
+                  <div className="absolute right-0 mt-2 w-48 rounded-md shadow-lg bg-white ring-1 ring-black ring-opacity-5">
+                    <div className="py-1">
+                      <button
+                        onClick={handleLogout}
+                        className="block w-full text-left px-4 py-2 text-sm text-gray-700 "
+                      >
+                        Logout
+                      </button>
+                    </div>
+                  </div>
+                )}
               </div>
-              <div className="mt-8">
-                <p className="text-sm text-gray-500">
-                  <UploadExample />
-                </p>
-              </div>
+            </div>
+          </header>
+          <div className="w-full h-full flex">
+            <FileDisplay content={fileText} />
+            {/* Resizable sidebar container */}
+            <div className="relative h-full flex-shrink-0" style={{ width: isCollapsed ? 0 : width }}>
+              {/* Collapse button when sidebar is collapsed */}
+              {isCollapsed && (
+                <button
+                  onClick={() => {
+                    setIsCollapsed(false);
+                    setWidth(350);
+                  }}
+                  className="fixed top-[5rem] right-4 w-8 h-8 bg-gray-100 border border-gray-400 rounded-md flex items-center justify-center hover:bg-gray-200 transition-colors shadow-sm z-50"
+                >
+                  <PanelRightOpen className="w-4 h-4" />
+                </button>
+              )}
+              
+              {/* Sidebar content */}
+              {!isCollapsed && (
+                <div
+                  id="gyst-sidebar"
+                  className="w-full h-[calc(100vh-4rem)] bg-gray-100 border border-gray-400 box-border p-4 relative"
+                >
+                  <div className="flex justify-between gap-2 mb-4">
+                    <span className="text-lg font-bold">GYST-AI</span>
+                    <button
+                      className="bg-gray-300 hover:bg-gray-400 text-black rounded px-2 py-1"
+                      onClick={() => {
+                        setIsCollapsed(true);
+                      }}
+                    >
+                      <PanelRightClose className="w-4 h-4" />
+                    </button>
+                  </div>
+                  
+                  <div id="prompt-area" className="absolute bottom-0 left-0 right-0 flex flex-col justify-center items-center p-6  rounded-md">
+                    <p className="text-center text-2xl font-bold mb-8">How can I help?</p>
+                    <div className="relative w-full">
+                      <Textarea className="w-full pr-12" />
+                      <button
+                        className="absolute right-2 bottom-2 p-2 text-gray-500 hover:text-gray-700 transition-colors hover:bg-gray-100"
+                        onClick={() => {
+                          // Handle submit logic here
+                          console.log('Submit clicked');
+                        }}
+                      >
+                        <Send className="w-5 h-5" />
+                      </button>
+                    </div>
+                  </div>
+                </div>
+              )}
+              
+              {/* Resize handle - positioned outside the sidebar content */}
+              {!isCollapsed && (
+                <div
+                  id="sidebar-resize-handle"
+                  className="absolute top-0 left-0 w-1 h-full cursor-ew-resize hover:bg-gray-200 bg-gray-300 transition-colors"
+                  onMouseDown={handleMouseDown}
+                ></div>
+              )}
             </div>
           </div>
-        </div>
-      </div>
-      <div>
-<<<<<<< HEAD
-        <FileUploadComponent />
-      </div>
-=======
-      <FileUploadComponent />
->>>>>>> b49b5926
-    </div>
+        </SidebarInset>
+      </SidebarProvider>
     </div>
   )
 }