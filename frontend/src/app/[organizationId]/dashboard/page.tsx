"use client"

import { useParams, useRouter } from 'next/navigation'
import { useSession } from 'next-auth/react'
import { useEffect } from 'react'
import { UploadExample } from '@/components/upload-example'

import FileUploadComponent from '@/components/FileUploadComponent';

export default function DashboardPage() {
  const params = useParams()
  const router = useRouter()
  const { data: session, status } = useSession()
  const organizationId = params.organizationId as string

  useEffect(() => {
    if (status === 'unauthenticated') {
      router.push('/login')
    }
  }, [status, router])

  if (status === 'loading') {
    return (
      <div className="flex items-center justify-center min-h-screen">
        <div className="text-lg">Loading...</div>
      </div>
    )
  }

  if (!session?.user) {
    return null // Will redirect to login
  }

  const user = session.user

  return (
<<<<<<< HEAD
    <div className="min-h-screen bg-gray-50">
      <div className="max-w-7xl mx-auto py-6 sm:px-6 lg:px-8">
        <div className="px-4 py-6 sm:px-0">
          <div className="border-4 border-dashed border-gray-200 rounded-lg h-96 p-8">
            <div className="text-center">
              <h1 className="text-3xl font-bold text-gray-900 mb-4">
                Welcome to your Dashboard!
              </h1>
              <div className="space-y-2 text-gray-600">
                <p><strong>Organization:</strong> {organizationId}</p>
                <p><strong>User:</strong> {user.name || user.email}</p>
                <p><strong>Email:</strong> {user.email}</p>
                <p><strong>Role:</strong> {user.role || 'user'}</p>
              </div>
              <div className="mt-8">
                <p className="text-sm text-gray-500">
                  <UploadExample />
                </p>
              </div>
            </div>
          </div>
        </div>
      </div>
=======
    <div>
      <FileUploadComponent />
>>>>>>> e1c2b454
    </div>
  )
}<|MERGE_RESOLUTION|>--- conflicted
+++ resolved
@@ -34,7 +34,6 @@
   const user = session.user
 
   return (
-<<<<<<< HEAD
     <div className="min-h-screen bg-gray-50">
       <div className="max-w-7xl mx-auto py-6 sm:px-6 lg:px-8">
         <div className="px-4 py-6 sm:px-0">
@@ -58,10 +57,8 @@
           </div>
         </div>
       </div>
-=======
     <div>
       <FileUploadComponent />
->>>>>>> e1c2b454
     </div>
   )
 }