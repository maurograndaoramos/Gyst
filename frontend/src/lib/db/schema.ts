import { integer, sqliteTable, text, primaryKey } from "drizzle-orm/sqlite-core"
import type { AdapterAccountType } from "next-auth/adapters"

export const users = sqliteTable("user", {
  id: text("id")
    .primaryKey()
    .$defaultFn(() => crypto.randomUUID()),
  name: text("name"),
  username: text("username"),
  email: text("email").notNull().unique(),
  emailVerified: integer("emailVerified", { mode: "timestamp_ms" }),
  image: text("image"),
  password: text("password"), // For credentials auth
<<<<<<< HEAD
  organizationId: text("organizationId"), // Organization association for multi-tenancy
=======
  created_at: integer("created_at", { mode: "timestamp_ms" })
    .notNull()
    .$defaultFn(() => new Date()),
  updated_at: integer("updated_at", { mode: "timestamp_ms" })
    .notNull()
    .$defaultFn(() => new Date())
    .$onUpdate(() => new Date()),
>>>>>>> c33a9bb3
})

export const accounts = sqliteTable("account", {
    userId: text("userId")
      .notNull()
      .references(() => users.id, { onDelete: "cascade" }),
    type: text("type").$type<AdapterAccountType>().notNull(),
    provider: text("provider").notNull(),
    providerAccountId: text("providerAccountId").notNull(),
    refresh_token: text("refresh_token"),
    access_token: text("access_token"),
    expires_at: integer("expires_at"),
    token_type: text("token_type"),
    scope: text("scope"),
    id_token: text("id_token"),
    session_state: text("session_state"),
  },
  (account) => [
    primaryKey({
      columns: [account.provider, account.providerAccountId],
    }),
  ]
)

export const sessions = sqliteTable("session", {
  sessionToken: text("sessionToken").primaryKey(),
  userId: text("userId")
    .notNull()
    .references(() => users.id, { onDelete: "cascade" }),
  expires: integer("expires", { mode: "timestamp_ms" }).notNull(),
})

export const verificationTokens = sqliteTable(
  "verificationToken",
  {
    identifier: text("identifier").notNull(),
    token: text("token").notNull(),
    expires: integer("expires", { mode: "timestamp_ms" }).notNull(),
  },
  (verificationToken) => [
    primaryKey({
      columns: [verificationToken.identifier, verificationToken.token],
    }),
  ]
)

export const authenticators = sqliteTable(
  "authenticator",
  {
    credentialID: text("credentialID").notNull().unique(),
    userId: text("userId")
      .notNull()
      .references(() => users.id, { onDelete: "cascade" }),
    providerAccountId: text("providerAccountId").notNull(),
    credentialPublicKey: text("credentialPublicKey").notNull(),
    counter: integer("counter").notNull(),
    credentialDeviceType: text("credentialDeviceType").notNull(),
    credentialBackedUp: integer("credentialBackedUp", {
      mode: "boolean",
    }).notNull(),
    transports: text("transports"),
  },
  (authenticator) => [
    primaryKey({
      columns: [authenticator.userId, authenticator.credentialID],
    }),
  ]
)

<<<<<<< HEAD
// Example business tables that require organization filtering
export const projects = sqliteTable("project", {
  id: text("id")
    .primaryKey()
    .$defaultFn(() => crypto.randomUUID()),
  organizationId: text("organizationId").notNull(), // Required for organization filtering
  name: text("name").notNull(),
  description: text("description"),
  createdAt: integer("createdAt", { mode: "timestamp_ms" })
    .$defaultFn(() => new Date()),
  updatedAt: integer("updatedAt", { mode: "timestamp_ms" })
    .$defaultFn(() => new Date()),
  createdBy: text("createdBy")
    .notNull()
    .references(() => users.id, { onDelete: "cascade" }),
})

export const documents = sqliteTable("document", {
  id: text("id")
    .primaryKey()
    .$defaultFn(() => crypto.randomUUID()),
  organizationId: text("organizationId").notNull(), // Required for organization filtering
  projectId: text("projectId")
    .references(() => projects.id, { onDelete: "cascade" }),
  title: text("title").notNull(),
  content: text("content"),
  filePath: text("filePath"),
  mimeType: text("mimeType"),
  size: integer("size"),
  createdAt: integer("createdAt", { mode: "timestamp_ms" })
    .$defaultFn(() => new Date()),
  updatedAt: integer("updatedAt", { mode: "timestamp_ms" })
    .$defaultFn(() => new Date()),
  createdBy: text("createdBy")
    .notNull()
    .references(() => users.id, { onDelete: "cascade" }),
})

export const auditLogs = sqliteTable("audit_logs", {
  id: text("id")
    .primaryKey()
    .$defaultFn(() => crypto.randomUUID()),
  userId: text("userId").notNull(),
  organizationId: text("organizationId"),
  action: text("action").$type<'SELECT' | 'INSERT' | 'UPDATE' | 'DELETE'>().notNull(),
  tableName: text("tableName").notNull(),
  recordCount: integer("recordCount").notNull().default(0),
  query: text("query").notNull(),
  bypassUsed: integer("bypassUsed", { mode: "boolean" }).notNull().default(false),
  success: integer("success", { mode: "boolean" }).notNull().default(true),
  errorMessage: text("errorMessage"),
  timestamp: integer("timestamp", { mode: "timestamp_ms" }).notNull()
})
=======
export const organizations = sqliteTable("organization", {
  id: text("id")
    .primaryKey()
    .$defaultFn(() => crypto.randomUUID()),
  name: text("name").notNull().unique(),
  owner_id: text("owner_id")
    .notNull()
    .references(() => users.id, { onDelete: "cascade" }),
  created_at: integer("created_at", { mode: "timestamp_ms" })
    .notNull()
    .$defaultFn(() => new Date()),
  updated_at: integer("updated_at", { mode: "timestamp_ms" })
    .notNull()
    .$defaultFn(() => new Date())
    .$onUpdate(() => new Date()),
});
>>>>>>> c33a9bb3
<|MERGE_RESOLUTION|>--- conflicted
+++ resolved
@@ -11,9 +11,8 @@
   emailVerified: integer("emailVerified", { mode: "timestamp_ms" }),
   image: text("image"),
   password: text("password"), // For credentials auth
-<<<<<<< HEAD
-  organizationId: text("organizationId"), // Organization association for multi-tenancy
-=======
+  organizationId: text("organizationId")
+    .references(() => organizations.id, { onDelete: "cascade" }),
   created_at: integer("created_at", { mode: "timestamp_ms" })
     .notNull()
     .$defaultFn(() => new Date()),
@@ -21,7 +20,6 @@
     .notNull()
     .$defaultFn(() => new Date())
     .$onUpdate(() => new Date()),
->>>>>>> c33a9bb3
 })
 
 export const accounts = sqliteTable("account", {
@@ -91,13 +89,32 @@
   ]
 )
 
-<<<<<<< HEAD
+// Define organizations table first as other tables will reference it
+export const organizations = sqliteTable("organization", {
+  id: text("id")
+    .primaryKey()
+    .$defaultFn(() => crypto.randomUUID()),
+  name: text("name").notNull().unique(),
+  owner_id: text("owner_id")
+    .notNull()
+    .references(() => users.id, { onDelete: "cascade" }), // Assuming owner_id refers to a user
+  created_at: integer("created_at", { mode: "timestamp_ms" })
+    .notNull()
+    .$defaultFn(() => new Date()),
+  updated_at: integer("updated_at", { mode: "timestamp_ms" })
+    .notNull()
+    .$defaultFn(() => new Date())
+    .$onUpdate(() => new Date()),
+});
+
 // Example business tables that require organization filtering
 export const projects = sqliteTable("project", {
   id: text("id")
     .primaryKey()
     .$defaultFn(() => crypto.randomUUID()),
-  organizationId: text("organizationId").notNull(), // Required for organization filtering
+  organizationId: text("organizationId")
+    .notNull()
+    .references(() => organizations.id, { onDelete: "cascade" }), // Added reference
   name: text("name").notNull(),
   description: text("description"),
   createdAt: integer("createdAt", { mode: "timestamp_ms" })
@@ -113,7 +130,9 @@
   id: text("id")
     .primaryKey()
     .$defaultFn(() => crypto.randomUUID()),
-  organizationId: text("organizationId").notNull(), // Required for organization filtering
+  organizationId: text("organizationId")
+    .notNull()
+    .references(() => organizations.id, { onDelete: "cascade" }), // Added reference
   projectId: text("projectId")
     .references(() => projects.id, { onDelete: "cascade" }),
   title: text("title").notNull(),
@@ -134,8 +153,11 @@
   id: text("id")
     .primaryKey()
     .$defaultFn(() => crypto.randomUUID()),
-  userId: text("userId").notNull(),
-  organizationId: text("organizationId"),
+  userId: text("userId") // Assuming this should also reference users.id
+    .notNull()
+    .references(() => users.id, { onDelete: "cascade" }),
+  organizationId: text("organizationId")
+    .references(() => organizations.id, { onDelete: "set null" }), // Added reference, allows null
   action: text("action").$type<'SELECT' | 'INSERT' | 'UPDATE' | 'DELETE'>().notNull(),
   tableName: text("tableName").notNull(),
   recordCount: integer("recordCount").notNull().default(0),
@@ -144,22 +166,4 @@
   success: integer("success", { mode: "boolean" }).notNull().default(true),
   errorMessage: text("errorMessage"),
   timestamp: integer("timestamp", { mode: "timestamp_ms" }).notNull()
-})
-=======
-export const organizations = sqliteTable("organization", {
-  id: text("id")
-    .primaryKey()
-    .$defaultFn(() => crypto.randomUUID()),
-  name: text("name").notNull().unique(),
-  owner_id: text("owner_id")
-    .notNull()
-    .references(() => users.id, { onDelete: "cascade" }),
-  created_at: integer("created_at", { mode: "timestamp_ms" })
-    .notNull()
-    .$defaultFn(() => new Date()),
-  updated_at: integer("updated_at", { mode: "timestamp_ms" })
-    .notNull()
-    .$defaultFn(() => new Date())
-    .$onUpdate(() => new Date()),
-});
->>>>>>> c33a9bb3
+})