--- conflicted
+++ resolved
@@ -2,10 +2,5 @@
 build
 *backend.egg-info
 __pycache__
-<<<<<<< HEAD
-
-.env
-=======
 .env
 clean_pycache.sh
->>>>>>> 79031bd8
